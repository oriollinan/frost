--- conflicted
+++ resolved
@@ -21,23 +21,14 @@
 library
   import: warnings
   exposed-modules:
-<<<<<<< HEAD
-    Ast.Literal
-    Ast.Operation
     Ast.Parser
-    Ast.Types
-    Ast.UnaryOperation
-    Ast.Utils
-=======
-    Ast.Parser
-    Ast.Types
-    Ast.Utils
     Ast.Parser.Env
     Ast.Parser.Literal
     Ast.Parser.Operation
+    Ast.Parser.Type
     Ast.Parser.UnaryOperation
-    Ast.Parser.Type
->>>>>>> e51a7ee9
+    Ast.Types
+    Ast.Utils
     Codegen.Codegen
     Codegen.Utils
 
@@ -72,20 +63,12 @@
   default-language: Haskell2010
   type: exitcode-stdio-1.0
   other-modules:
-<<<<<<< HEAD
-    Ast.LiteralSpec
-    Ast.OperationSpec
-    Ast.ParserSpec
-    Ast.UnaryOperationSpec
-    Codegen.CodegenSpec
-=======
-    Ast.ParserSpec
-    Ast.Parser.TypeSpec
     Ast.Parser.LiteralSpec
     Ast.Parser.OperationSpec
+    Ast.Parser.TypeSpec
     Ast.Parser.UnaryOperationSpec
-    Misc.MiscSpec
->>>>>>> e51a7ee9
+    Ast.ParserSpec
+    Codegen.CodegenSpec
 
   hs-source-dirs: test
   main-is: Spec.hs
@@ -95,10 +78,6 @@
     glados,
     hspec,
     hspec-discover,
-<<<<<<< HEAD
     llvm-hs-pure >=9.0.0 && <9.1,
     megaparsec >=9.7.0,
-=======
-    megaparsec >=9.7.0,
-    mtl >=2.2.2 && <2.3
->>>>>>> e51a7ee9
+    mtl >=2.2.2 && <2.3,