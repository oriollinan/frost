module Ast.Parser.ExprSpec (spec) where

import qualified Ast.Parser.Expr as PE
import qualified Ast.Parser.State as PS
import qualified Ast.Types as AT
import qualified Control.Monad.State as S
import Test.Hspec
import qualified Text.Megaparsec as M

spec :: Spec
spec = do
  let initialEnv = PS.parserState
  let parseWithEnv input =
        fst $ S.runState (M.runParserT PE.parseExpr "" input) initialEnv

  describe "parseExpr" $ do
    it "parses a literal expression" $ do
      let input = "123"
      let result = normalizeExpr <$> parseWithEnv input
      let expected = Right (AT.Lit normalizeLoc (AT.LInt 123))
      result `shouldBe` expected

    it "parses a variable expression" $
      do
        let input = "x"
        let env = PS.insertVar "x" (AT.TInt 32) initialEnv
        let result = normalizeExpr <$> fst (S.runState (M.runParserT PE.parseExpr "" input) env)
        let expected = Right (AT.Var normalizeLoc "x" (AT.TInt 32))
        result `shouldBe` expected

<<<<<<< HEAD
    it "parses a snake case definition" $
      do
        let input = "x"
        let env = PS.insertVar "x" (AT.TInt 32) initialEnv
        let result = normalizeExpr <$> fst (S.runState (M.runParserT PE.parseExpr "" input) env)
        let expected = Right (AT.Var normalizeLoc "x" (AT.TInt 32))
        result `shouldBe` expected

    it "fails for an undefined variable" $ do
=======
    it "unknow for undefined variable" $ do
>>>>>>> 77945817
      let input = "y"
      let result = normalizeExpr <$> parseWithEnv input
      let expected = Right $ AT.Var normalizeLoc "y" AT.TUnknown
      result `shouldBe` expected

    it "parses a function declaration" $ do
      let input = "add: int int -> int = x y { ret 1 }"
      let expected =
            Right $
              AT.Function
                normalizeLoc
                "add"
                (AT.TFunction (AT.TInt 32) [AT.TInt 32, AT.TInt 32] False)
                ["x", "y"]
                (AT.Block [AT.Return normalizeLoc (Just (AT.Lit normalizeLoc (AT.LInt 1)))])
      let result = normalizeExpr <$> parseWithEnv input
      result `shouldBe` expected

    it "parses a variable declaration with initialization" $
      do
        let input = "x : int = 42"
        let result = normalizeExpr <$> parseWithEnv input
        let expected =
              Right
                AT.Declaration
                  { AT.declLoc = AT.SrcLoc "" 0 0,
                    AT.declName = "x",
                    AT.declType = AT.TInt 32,
                    AT.declInit = Just (AT.Lit (AT.SrcLoc "" 0 00) (AT.LInt 42))
                  }
        result `shouldBe` expected

    it "parses a struct declaration with initialization" $
      do
        let input = "vector: Vector = Vector { x = 0 y = 0 }"
        let structType = AT.TStruct "Vector" [("x", AT.TInt 32), ("y", AT.TInt 32)]
        let env = PS.insertType "Vector" structType initialEnv
        let result = normalizeExpr <$> fst (S.runState (M.runParserT PE.parseExpr "" input) env)
        let expected =
              Right $
                AT.Declaration
                  normalizeLoc
                  "vector"
                  structType
                  ( Just
                      $ AT.Lit
                        normalizeLoc
                      $ AT.LStruct [("x", AT.LInt 0), ("y", AT.LInt 0)]
                  )
        result `shouldBe` expected

    it "parses a variable declaration snake case" $
      do
        let input = "a_variable: int"
        let result = normalizeExpr <$> parseWithEnv input
        let expected =
              Right $
                AT.Declaration
                  normalizeLoc
                  "a_variable"
                  ( AT.TInt
                      32
                  )
                  Nothing

        result `shouldBe` expected

    it "parses an assignment expression" $ do
      let input = "x = 42"
      let env = PS.insertVar "x" (AT.TInt 0) initialEnv
      let result = normalizeExpr <$> fst (S.runState (M.runParserT PE.parseExpr "" input) env)
      let expected = Right (AT.Assignment normalizeLoc (AT.Var normalizeLoc "x" (AT.TInt 0)) (AT.Lit normalizeLoc (AT.LInt 42)))
      result `shouldBe` expected

    it "parses a function call" $ do
      let env = PS.insertVar "foo" (AT.TFunction {AT.returnType = AT.TVoid, AT.paramTypes = [AT.TInt 0], AT.isVariadic = False}) initialEnv
      let input = "foo(123)"
      normalizeExpr <$> fst (S.runState (M.runParserT PE.parseExpr "" input) env)
        `shouldBe` Right
          (AT.Call normalizeLoc (AT.Var normalizeLoc "foo" (AT.TFunction {AT.returnType = AT.TVoid, AT.paramTypes = [AT.TInt 0], AT.isVariadic = False})) [AT.Lit normalizeLoc (AT.LInt 123)])

    it "parses an if-else expression" $ do
      let input = "if x { ret 1 } else { ret 0 }"
      let env = PS.insertVar "x" AT.TBoolean initialEnv
      let result = normalizeExpr <$> fst (S.runState (M.runParserT PE.parseExpr "" input) env)
      let expected =
            Right $
              AT.If
                normalizeLoc
                (AT.Var normalizeLoc "x" AT.TBoolean)
                (AT.Block [AT.Return normalizeLoc (Just (AT.Lit normalizeLoc (AT.LInt 1)))])
                (Just (AT.Block [AT.Return normalizeLoc (Just (AT.Lit normalizeLoc (AT.LInt 0)))]))

      result `shouldBe` expected

    it "parses an if-else expression with implicit returns" $ do
      let input = "main: never -> never = { if x { 1 } else { 0 } }"
      let env = PS.insertVar "x" AT.TBoolean initialEnv
      let result = normalizeExpr <$> fst (S.runState (M.runParserT PE.parseExpr "" input) env)
      let expected =
            Right $
              AT.Function
                normalizeLoc
                "main"
                (AT.TFunction AT.TVoid [AT.TVoid] False)
                []
                ( AT.Block
                    [ AT.If
                        normalizeLoc
                        (AT.Var normalizeLoc "x" AT.TBoolean)
                        (AT.Block [AT.Return normalizeLoc (Just (AT.Lit normalizeLoc (AT.LInt 1)))])
                        (Just (AT.Block [AT.Return normalizeLoc (Just (AT.Lit normalizeLoc (AT.LInt 0)))]))
                    ]
                )

      result `shouldBe` expected

    it "parses a while loop" $ do
      let input = "loop z { z = 0 }"
      let env = PS.insertVar "z" (AT.TInt 32) initialEnv
      let result = normalizeExpr <$> fst (S.runState (M.runParserT PE.parseExpr "" input) env)
      let expected =
            Right $
              AT.While
                normalizeLoc
                ( AT.Var
                    normalizeLoc
                    "z"
                    (AT.TInt 32)
                )
                ( AT.Block
                    [ AT.Assignment
                        normalizeLoc
                        (AT.Var normalizeLoc "z" (AT.TInt 32))
                        (AT.Lit normalizeLoc (AT.LInt 0))
                    ]
                )
      result `shouldBe` expected

    it "parses a for loop" $ do
      let input = "from 0 to 10 by 2 |i: int| { i = 0 }"
      let env = PS.parserState
      let result = normalizeExpr <$> fst (S.runState (M.runParserT PE.parseExpr "" input) env)
      let expected =
            Right $
              AT.For
                { AT.forLoc = normalizeLoc,
                  AT.forInit =
                    AT.Declaration
                      normalizeLoc
                      "i"
                      (AT.TInt 32)
                      (Just (AT.Lit normalizeLoc (AT.LInt 0))),
                  AT.forCond =
                    AT.Op
                      normalizeLoc
                      AT.Lt
                      (AT.Var normalizeLoc "i" (AT.TInt 32))
                      (AT.Lit normalizeLoc (AT.LInt 10)),
                  AT.forStep =
                    AT.Assignment
                      normalizeLoc
                      (AT.Var normalizeLoc "i" (AT.TInt 32))
                      ( AT.Op
                          normalizeLoc
                          AT.Add
                          (AT.Var normalizeLoc "i" (AT.TInt 32))
                          (AT.Lit normalizeLoc (AT.LInt 2))
                      ),
                  AT.forBody =
                    AT.Block
                      [ AT.Assignment
                          normalizeLoc
                          (AT.Var normalizeLoc "i" (AT.TInt 32))
                          ( AT.Lit normalizeLoc (AT.LInt 0)
                          )
                      ]
                }
      result `shouldBe` expected

    it "parses a for loop with a dynamic range" $ do
      let input = "from 0 to 10 by x |i: int| { i = 0 }"
      let env = PS.insertVar "x" (AT.TInt 32) PS.parserState
      let result = normalizeExpr <$> fst (S.runState (M.runParserT PE.parseExpr "" input) env)
      let expected =
            Right $
              AT.For
                { AT.forLoc = normalizeLoc,
                  AT.forInit =
                    AT.Declaration
                      normalizeLoc
                      "i"
                      (AT.TInt 32)
                      (Just (AT.Lit normalizeLoc (AT.LInt 0))),
                  AT.forCond =
                    AT.Op
                      normalizeLoc
                      AT.Lt
                      (AT.Var normalizeLoc "i" (AT.TInt 32))
                      (AT.Lit normalizeLoc (AT.LInt 10)),
                  AT.forStep =
                    AT.Assignment
                      normalizeLoc
                      (AT.Var normalizeLoc "i" (AT.TInt 32))
                      ( AT.Op
                          normalizeLoc
                          AT.Add
                          (AT.Var normalizeLoc "i" (AT.TInt 32))
                          (AT.Var normalizeLoc "x" (AT.TInt 32))
                      ),
                  AT.forBody =
                    AT.Block
                      [ AT.Assignment
                          normalizeLoc
                          (AT.Var normalizeLoc "i" (AT.TInt 32))
                          ( AT.Lit normalizeLoc (AT.LInt 0)
                          )
                      ]
                }
      result `shouldBe` expected

    it "parses a break statement" $ do
      let input = "stop"
      let result = normalizeExpr <$> parseWithEnv input
      let expected = Right (AT.Break normalizeLoc)
      result `shouldBe` expected

    it "parses a continue statement" $ do
      let input = "next"
      let result = normalizeExpr <$> parseWithEnv input
      let expected = Right (AT.Continue normalizeLoc)
      result `shouldBe` expected

    it "parses a struct access" $ do
      let input = "myStruct.myField"
      let structType = AT.TStruct "Custom" [("myField", AT.TChar)]
      let env = PS.insertVar "myStruct" structType $ PS.insertType "Custom" structType PS.parserState
      let result = normalizeExpr <$> fst (S.runState (M.runParserT PE.parseExpr "" input) env)
      let expected =
            Right $
              AT.StructAccess
                normalizeLoc
                (AT.Var normalizeLoc "myStruct" structType)
                (AT.Var normalizeLoc "myField" AT.TUnknown)
      result `shouldBe` expected

    it "parses a nested struct access" $ do
      let input = "myStruct.innerStruct.field"
      let structType = AT.TStruct "Custom" [("innerStruct", AT.TStruct "InnerCustom" [("field", AT.TChar)])]
      let env = PS.insertVar "myStruct" structType $ PS.insertType "Custom" structType PS.parserState
      let result = normalizeExpr <$> fst (S.runState (M.runParserT PE.parseExpr "" input) env)
      let expected =
            Right $
              AT.StructAccess
                normalizeLoc
                ( AT.StructAccess
                    normalizeLoc
                    (AT.Var normalizeLoc "myStruct" structType)
                    (AT.Var normalizeLoc "innerStruct" AT.TUnknown)
                )
                (AT.Var normalizeLoc "field" AT.TUnknown)
      result `shouldBe` expected

    it "parses an array access" $ do
      let input = "myArray.#1"
      let arrayType = AT.TArray AT.TChar Nothing
      let env = PS.insertVar "myArray" arrayType PS.parserState
      let result = normalizeExpr <$> fst (S.runState (M.runParserT PE.parseExpr "" input) env)
      let expected =
            Right $
              AT.ArrayAccess
                normalizeLoc
                (AT.Var normalizeLoc "myArray" arrayType)
                (AT.Lit normalizeLoc $ AT.LInt 1)
      result `shouldBe` expected

    it "parses an nested array access" $ do
      let input = "myArray.#1.#1"
      let arrayType = AT.TArray (AT.TArray AT.TChar Nothing) Nothing
      let env = PS.insertVar "myArray" arrayType PS.parserState
      let result = normalizeExpr <$> fst (S.runState (M.runParserT PE.parseExpr "" input) env)
      let expected =
            Right $
              AT.ArrayAccess
                normalizeLoc
                ( AT.ArrayAccess
                    normalizeLoc
                    (AT.Var normalizeLoc "myArray" arrayType)
                    (AT.Lit normalizeLoc $ AT.LInt 1)
                )
                (AT.Lit normalizeLoc $ AT.LInt 1)
      result `shouldBe` expected

    it "parses an type cast" $ do
      let input = "@int('a')"
      let result = normalizeExpr <$> parseWithEnv input
      let expected =
            Right $
              AT.Cast
                normalizeLoc
                (AT.TInt 32)
                (AT.Lit normalizeLoc $ AT.LChar 'a')
      result `shouldBe` expected

    it "parses an operator" $ do
      let input = "1 + 1"
      let result = normalizeExpr <$> parseWithEnv input
      let expected =
            Right $
              AT.Op
                normalizeLoc
                AT.Add
                (AT.Lit normalizeLoc $ AT.LInt 1)
                (AT.Lit normalizeLoc $ AT.LInt 1)
      result `shouldBe` expected

    it "parses an operator with hierarchy" $ do
      let input = "1 + 1 * 2"
      let result = normalizeExpr <$> parseWithEnv input
      let expected =
            Right $
              AT.Op
                normalizeLoc
                AT.Add
                (AT.Lit normalizeLoc $ AT.LInt 1)
                ( AT.Op
                    normalizeLoc
                    AT.Mul
                    (AT.Lit normalizeLoc $ AT.LInt 1)
                    (AT.Lit normalizeLoc $ AT.LInt 2)
                )
      result `shouldBe` expected

    it "parses an operator with hierarchy and comparisons" $ do
      let input = "n is 0 or n is 1"
      let env = PS.insertVar "n" (AT.TInt 32) PS.parserState
      let result = normalizeExpr <$> fst (S.runState (M.runParserT PE.parseExpr "" input) env)
      let expected =
            Right $
              AT.Op
                normalizeLoc
                AT.Or
                ( AT.Op
                    normalizeLoc
                    AT.Eq
                    (AT.Var normalizeLoc "n" $ AT.TInt 32)
                    (AT.Lit normalizeLoc $ AT.LInt 0)
                )
                ( AT.Op
                    normalizeLoc
                    AT.Eq
                    (AT.Var normalizeLoc "n" $ AT.TInt 32)
                    (AT.Lit normalizeLoc $ AT.LInt 1)
                )
      result `shouldBe` expected

    it "parses a unary operator" $ do
      let input = "not 1"
      let result = normalizeExpr <$> parseWithEnv input
      let expected =
            Right $
              AT.UnaryOp
                normalizeLoc
                AT.Not
                (AT.Lit normalizeLoc $ AT.LInt 1)
      result `shouldBe` expected

    it "parses a line comment" $ do
      let input = "not 1 % this is a line comment"
      let result = normalizeExpr <$> parseWithEnv input
      let expected =
            Right $
              AT.UnaryOp
                normalizeLoc
                AT.Not
                (AT.Lit normalizeLoc $ AT.LInt 1)
      result `shouldBe` expected

    it "parses a block comment" $ do
      let input = "not 1 %% this is a block comment %%"
      let result = normalizeExpr <$> parseWithEnv input
      let expected =
            Right $
              AT.UnaryOp
                normalizeLoc
                AT.Not
                (AT.Lit normalizeLoc $ AT.LInt 1)
      result `shouldBe` expected

    it "parses a higher order function" $ do
      let input = "map: (int -> char) int -> char = f x { f(x) }"
      let functionType = AT.TFunction AT.TChar [AT.TInt 32] False
      let result = normalizeExpr <$> parseWithEnv input
      let expected =
            Right $
              AT.Function
                normalizeLoc
                "map"
                (AT.TFunction AT.TChar [functionType, AT.TInt 32] False)
                ["f", "x"]
                ( AT.Block
                    [ AT.Return normalizeLoc $ Just $ AT.Call normalizeLoc (AT.Var normalizeLoc "f" functionType) [AT.Var normalizeLoc "x" $ AT.TInt 32]
                    ]
                )
      result `shouldBe` expected

    it "parses a prefix operator" $ do
      let input = "++x"
      let env = PS.insertVar "x" (AT.TInt 32) PS.parserState
      let result = normalizeExpr <$> fst (S.runState (M.runParserT PE.parseExpr "" input) env)
      let expected =
            Right $
              AT.UnaryOp normalizeLoc AT.PreInc (AT.Var normalizeLoc "x" $ AT.TInt 32)
      result `shouldBe` expected

    it "parses a postfix operator" $ do
      let input = "x++"
      let env = PS.insertVar "x" (AT.TInt 32) PS.parserState
      let result = normalizeExpr <$> fst (S.runState (M.runParserT PE.parseExpr "" input) env)
      let expected =
            Right $
              AT.UnaryOp normalizeLoc AT.PostInc (AT.Var normalizeLoc "x" $ AT.TInt 32)
      result `shouldBe` expected

    it "parses a deref operator" $ do
      let input = "x.*"
      let varType = AT.TPointer $ AT.TInt 32
      let env = PS.insertVar "x" varType PS.parserState
      let result = normalizeExpr <$> fst (S.runState (M.runParserT PE.parseExpr "" input) env)
      let expected =
            Right $
              AT.UnaryOp normalizeLoc AT.Deref (AT.Var normalizeLoc "x" varType)
      result `shouldBe` expected

    it "parses a deref assignment" $ do
      let input = "x.* = 1"
      let varType = AT.TPointer $ AT.TInt 32
      let env = PS.insertVar "x" varType PS.parserState
      let result = normalizeExpr <$> fst (S.runState (M.runParserT PE.parseExpr "" input) env)
      let expected =
            Right $
              AT.Assignment
                normalizeLoc
                (AT.UnaryOp normalizeLoc AT.Deref (AT.Var normalizeLoc "x" varType))
                (AT.Lit normalizeLoc $ AT.LInt 1)
      result `shouldBe` expected

    it "parses a foreign function" $ do
      let input = "print: foreign int -> never"
      let result = normalizeExpr <$> parseWithEnv input
      let expected =
            Right $
              AT.ForeignFunction
                normalizeLoc
                "print"
                (AT.TFunction AT.TVoid [AT.TInt 32] False)
      result `shouldBe` expected

    it "parses a foreign function with a function declaration after it" $
      do
        let input = "free: foreign *byte -> never\nmain: never -> int = { free(0) 0 }"
        let result = normalizeExpr . AT.Block <$> fst (S.runState (M.runParserT (M.many PE.parseExpr) "" input) PS.parserState)
        let expected =
              Right $
                AT.Block
                  [ AT.ForeignFunction
                      normalizeLoc
                      "free"
                      (AT.TFunction AT.TVoid [AT.TPointer (AT.TInt 8)] False),
                    AT.Function
                      normalizeLoc
                      "main"
                      (AT.TFunction (AT.TInt 32) [AT.TVoid] False)
                      []
                      ( AT.Block
                          [ AT.Call
                              normalizeLoc
                              (AT.Var normalizeLoc "free" (AT.TFunction AT.TVoid [AT.TPointer (AT.TInt 8)] False))
                              [AT.Lit normalizeLoc (AT.LInt 0)],
                            AT.Return normalizeLoc (Just (AT.Lit normalizeLoc (AT.LInt 0)))
                          ]
                      )
                  ]
        result `shouldBe` expected

normalizeLoc :: AT.SrcLoc
normalizeLoc = AT.SrcLoc "" 0 0

normalizeExpr :: AT.Expr -> AT.Expr
normalizeExpr (AT.Lit _ lit) = AT.Lit normalizeLoc lit
normalizeExpr (AT.Var _ name t) = AT.Var normalizeLoc name t
normalizeExpr (AT.Function _ name t params body) = AT.Function normalizeLoc name t params (normalizeExpr body)
normalizeExpr (AT.Declaration _ name t initVal) = AT.Declaration normalizeLoc name t (fmap normalizeExpr initVal)
normalizeExpr (AT.Assignment _ target value) = AT.Assignment normalizeLoc (normalizeExpr target) (normalizeExpr value)
normalizeExpr (AT.Call _ func args) = AT.Call normalizeLoc (normalizeExpr func) (map normalizeExpr args)
normalizeExpr (AT.If _ cond thenBranch elseBranch) = AT.If normalizeLoc (normalizeExpr cond) (normalizeExpr thenBranch) (fmap normalizeExpr elseBranch)
normalizeExpr (AT.Block exprs) = AT.Block (map normalizeExpr exprs)
normalizeExpr (AT.Return _ value) = AT.Return normalizeLoc (fmap normalizeExpr value)
normalizeExpr (AT.Op _ op e1 e2) = AT.Op normalizeLoc op (normalizeExpr e1) (normalizeExpr e2)
normalizeExpr (AT.UnaryOp _ op e) = AT.UnaryOp normalizeLoc op (normalizeExpr e)
normalizeExpr (AT.For _ i c s b) = AT.For normalizeLoc (normalizeExpr i) (normalizeExpr c) (normalizeExpr s) (normalizeExpr b)
normalizeExpr (AT.While _ c b) = AT.While normalizeLoc (normalizeExpr c) (normalizeExpr b)
normalizeExpr (AT.Continue _) = AT.Continue normalizeLoc
normalizeExpr (AT.Break _) = AT.Break normalizeLoc
normalizeExpr (AT.StructAccess _ e1 e2) = AT.StructAccess normalizeLoc (normalizeExpr e1) (normalizeExpr e2)
normalizeExpr (AT.ArrayAccess _ e1 e2) = AT.ArrayAccess normalizeLoc (normalizeExpr e1) (normalizeExpr e2)
normalizeExpr (AT.Cast _ t e) = AT.Cast normalizeLoc t (normalizeExpr e)
normalizeExpr (AT.ForeignFunction _ n t) = AT.ForeignFunction normalizeLoc n t<|MERGE_RESOLUTION|>--- conflicted
+++ resolved
@@ -28,7 +28,6 @@
         let expected = Right (AT.Var normalizeLoc "x" (AT.TInt 32))
         result `shouldBe` expected
 
-<<<<<<< HEAD
     it "parses a snake case definition" $
       do
         let input = "x"
@@ -37,10 +36,7 @@
         let expected = Right (AT.Var normalizeLoc "x" (AT.TInt 32))
         result `shouldBe` expected
 
-    it "fails for an undefined variable" $ do
-=======
-    it "unknow for undefined variable" $ do
->>>>>>> 77945817
+    it "unknown for undefined variable" $ do
       let input = "y"
       let result = normalizeExpr <$> parseWithEnv input
       let expected = Right $ AT.Var normalizeLoc "y" AT.TUnknown
