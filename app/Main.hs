--- conflicted
+++ resolved
@@ -58,15 +58,9 @@
         <> O.header "Scheme-to-LLVM Compiler"
     )
 
-<<<<<<< HEAD
-compile :: String -> Bool -> E.ExceptT CompileError IO String
-compile input verbose = do
-  ast <- case P.parse input of
-=======
-compile :: String -> String -> E.ExceptT CompileError IO String
-compile input source = do
+compile :: String -> String -> Bool -> E.ExceptT CompileError IO String
+compile input source verbose = do
   ast <- case P.parse input source of
->>>>>>> e3a82229
     Left err -> E.throwE $ ParseError err
     Right res -> return res
 
@@ -95,11 +89,7 @@
   source <- readInput input
 
   logMsg verbose "Starting compilation..."
-<<<<<<< HEAD
-  result <- E.runExceptT $ compile source verbose
-=======
-  result <- E.runExceptT $ compile (DM.fromMaybe "stdin" input) source
->>>>>>> e3a82229
+  result <- E.runExceptT $ compile (DM.fromMaybe "stdin" input) source verbose
 
   case result of
     Left (ParseError err) -> handleError "parsing" err verbose
