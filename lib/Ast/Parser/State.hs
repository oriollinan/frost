--- conflicted
+++ resolved
@@ -1,42 +1,30 @@
 module Ast.Parser.State where
 
 import qualified Ast.Types as AT
-<<<<<<< HEAD
-import Debug.Trace
-=======
 import qualified Data.Set as Set
->>>>>>> 520b0275
 
 type TypeState = [(String, AT.Type)]
 
 type VarState = [(String, AT.Type)]
 
-<<<<<<< HEAD
-type DeferState = [[AT.Expr]]
-=======
 data ImportState = ImportState
   { visitedImports :: Set.Set String,
     recursionDepth :: Int
   }
->>>>>>> 520b0275
+  deriving (Show, Eq)
+
+type DeferState = [[AT.Expr]]
 
 data ParserState = ParserState
   { typeState :: TypeState,
     varState :: VarState,
-<<<<<<< HEAD
+    importState :: ImportState,
     deferState :: DeferState
-=======
-    importState :: ImportState
->>>>>>> 520b0275
   }
   deriving (Show, Eq)
 
 parserState :: ParserState
-<<<<<<< HEAD
-parserState = ParserState {typeState = [], varState = [], deferState = []}
-=======
-parserState = ParserState [] [] (ImportState Set.empty 0)
->>>>>>> 520b0275
+parserState = ParserState [] [] (ImportState Set.empty 0) []
 
 -- | Inserts a custom type into the environment.
 -- If the type already exists, it overwrites it.
@@ -45,18 +33,27 @@
 
 -- | Looks up a custom type in the environment by its name.
 lookupType :: String -> ParserState -> Maybe AT.Type
-<<<<<<< HEAD
-lookupType name (ParserState types _ _) = lookup name types
-=======
 lookupType name (ParserState {typeState = types}) = lookup name types
->>>>>>> 520b0275
 
 insertVar :: String -> AT.Type -> ParserState -> ParserState
 insertVar name t s = s {varState = (name, t) : varState s}
 
 lookupVar :: String -> ParserState -> Maybe AT.Type
-<<<<<<< HEAD
-lookupVar name (ParserState _ vars _) = lookup name vars
+lookupVar name (ParserState {varState = vars}) = lookup name vars
+
+insertImport :: String -> ParserState -> ParserState
+insertImport i s@(ParserState _ _ (ImportState vi r) _) = s {importState = ImportState (Set.insert i vi) r}
+
+lookupImport :: String -> ParserState -> Bool
+lookupImport i (ParserState _ _ (ImportState vi _) _)
+  | Set.member i vi = True
+  | otherwise = False
+
+setImportDepth :: Int -> ParserState -> ParserState
+setImportDepth d s@(ParserState _ _ (ImportState vi _) _) = s {importState = ImportState vi d}
+
+getImportDepth :: ParserState -> Int
+getImportDepth (ParserState _ _ (ImportState _ d) _) = d
 
 -- | Pushes a deferred expression onto the current defer stack.
 pushDefered :: AT.Expr -> ParserState -> ParserState
@@ -66,9 +63,7 @@
 
 -- | Pushes a new empty array onto the defer state to represent entering a new scope.
 pushScope :: ParserState -> ParserState
-pushScope s@(ParserState {deferState = ds}) =
-  let newState = s {deferState = [] : ds}
-   in trace ("pushScope: " ++ show newState) newState
+pushScope s@(ParserState {deferState = ds}) = s {deferState = [] : ds}
 
 -- | Pops the top scope expressions stack.
 -- Returns the popped stack and the updated ParserState.
@@ -76,21 +71,4 @@
 popScope s@(ParserState {deferState = ds}) =
   case ds of
     [] -> ([], s) -- No deferred expressions to pop.
-    (top : rest) -> (top, s {deferState = rest}) -- Pop the top stack and update state.
-=======
-lookupVar name (ParserState {varState = vars}) = lookup name vars
-
-insertImport :: String -> ParserState -> ParserState
-insertImport i s@(ParserState _ _ (ImportState vi r)) = s {importState = ImportState (Set.insert i vi) r}
-
-lookupImport :: String -> ParserState -> Bool
-lookupImport i (ParserState _ _ (ImportState vi _))
-  | Set.member i vi = True
-  | otherwise = False
-
-setImportDepth :: Int -> ParserState -> ParserState
-setImportDepth d s@(ParserState _ _ (ImportState vi _)) = s {importState = ImportState vi d}
-
-getImportDepth :: ParserState -> Int
-getImportDepth (ParserState _ _ (ImportState _ d)) = d
->>>>>>> 520b0275
+    (top : rest) -> (top, s {deferState = rest}) -- Pop the top stack and update state.