--- conflicted
+++ resolved
@@ -48,13 +48,9 @@
       PU.binary ">=" (`AT.Op` AT.Gte),
       PU.binary "<" (`AT.Op` AT.Lt),
       PU.binary ">" (`AT.Op` AT.Gt),
-<<<<<<< HEAD
+      parseAssignment,
       parseArrayAccess,
       parseStructAccess
-=======
-      parseAssignment,
-      parseArrayAccess
->>>>>>> fb02f024
     ],
     [ PU.binary "&&" (`AT.Op` AT.And),
       PU.binary "and" (`AT.Op` AT.And),
@@ -99,11 +95,6 @@
       M.try parseFunction,
       M.try parseForeignFunction,
       M.try parseDeclaration,
-<<<<<<< HEAD
-      M.try parseAssignment,
-=======
-      M.try parseStructAccess,
->>>>>>> fb02f024
       parseVar,
       parseParenExpr
     ]
