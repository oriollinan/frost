module Ast.Parser.Expr where

import qualified Ast.Parser.Env as E
import qualified Ast.Parser.Literal as PL
import qualified Ast.Parser.Operation as PO
import qualified Ast.Parser.Type as PT
import qualified Ast.Parser.Utils as AU
import qualified Ast.Parser.Utils as PU
import qualified Ast.Types as AT
import qualified Control.Monad.Combinators.Expr as CE
import qualified Control.Monad.State as S
import qualified Text.Megaparsec as M
import qualified Text.Megaparsec.Char.Lexer as ML

parseExpr :: PU.Parser AT.Expr
parseExpr = CE.makeExprParser (PU.lexeme parseTerm) PO.operationTable

-- TODO: rethink order
parseTerm :: PU.Parser AT.Expr
parseTerm =
  M.choice
    [ parseIf,
      parseWhile,
      parseFor,
      parseReturn,
      parseBreak,
      parseContinue,
      parseBlock,
      parseCast,
      parseLit,
      M.try parseFunction,
      M.try parseDeclaration,
      M.try parseAssignment,
      M.try parseCall,
      M.try parseStructAccess,
      M.try parseArrayAccess,
      parseVar,
      parseParenExpr
    ]

parseLit :: PU.Parser AT.Expr
parseLit = do
  srcLoc <- PU.parseSrcLoc
  AT.Lit srcLoc <$> PL.parseLiteral

parseVar :: PU.Parser AT.Expr
parseVar = do
  srcLoc <- PU.parseSrcLoc
  name <- PU.identifier
  env <- S.get
  case E.lookupVar name env of
    (Just t) -> return $ AT.Var srcLoc name t
    _ -> M.customFailure $ PU.UndefinedVar name

-- TODO: improve implicit return to handle ifs
parseFunction :: PU.Parser AT.Expr
parseFunction = do
  srcLoc <- PU.parseSrcLoc
  name <- PU.identifier
  ft <- PU.symbol ":" *> PT.parseType
  case ft of
    (AT.TFunction {AT.paramTypes = pts}) -> do
      params <- PU.symbol "=" *> M.many (PU.lexeme PU.identifier)
      mapM_ (\(p, t) -> S.modify (E.insertVar p t)) $ zip params pts
      S.modify (E.insertVar name ft)
      (AT.Block exprs) <- parseBlock
      body <- case last exprs of
        (AT.Return _ _) -> return $ AT.Block exprs
        e -> return $ AT.Block $ init exprs ++ [AT.Return srcLoc $ Just e]
      return $ AT.Function {AT.funcLoc = srcLoc, AT.funcName = name, AT.funcType = ft, AT.funcParams = params, AT.funcBody = body}
    _ -> M.customFailure $ AU.InvalidFunctionType name ft

parseDeclaration :: PU.Parser AT.Expr
parseDeclaration = do
  srcLoc <- PU.parseSrcLoc
  name <- PU.identifier
  t <- PU.symbol ":" *> PT.parseType
  value <- M.optional $ PU.symbol "=" *> parseExpr
  S.modify (E.insertVar name t)
  return $ AT.Declaration {AT.declLoc = srcLoc, AT.declName = name, AT.declType = t, AT.declInit = value}

parseAssignment :: PU.Parser AT.Expr
parseAssignment = do
  srcLoc <- PU.parseSrcLoc
  target <- parseVar <* PU.symbol "="
  value <- parseExpr
  return $ AT.Assignment {AT.assignLoc = srcLoc, AT.assignTarget = target, AT.assignValue = value}

parseCall :: PU.Parser AT.Expr
parseCall = do
  srcLoc <- PU.parseSrcLoc
  name <- PU.identifier
  args <- M.between (PU.symbol "(") (PU.symbol ")") $ M.many parseExpr
  env <- S.get
  case E.lookupVar name env of
    (Just t@(AT.TFunction {})) -> return $ AT.Call {AT.callLoc = srcLoc, AT.callFunc = AT.Var srcLoc name t, AT.callArgs = args}
    _ -> M.customFailure $ PU.UndefinedFunction name

parseIf :: PU.Parser AT.Expr
parseIf = do
<<<<<<< HEAD
  srcLoc <- PU.parseSrcLoc
  cond <- PU.symbol "if" *> parseExpr
=======
  cond <- PU.symbol "if" *> PU.lexeme parseExpr
>>>>>>> 560a9bcd
  then' <- parseBlock
  else' <- M.optional $ PU.symbol "else" *> parseBlock
  return $ AT.If {AT.ifLoc = srcLoc, AT.ifCond = cond, AT.ifThen = then', AT.ifElse = else'}

parseWhile :: PU.Parser AT.Expr
parseWhile = do
  srcLoc <- PU.parseSrcLoc
  cond <- PU.symbol "loop" *> parseExpr
  body <- parseBlock
  return $ AT.While {AT.whileLoc = srcLoc, AT.whileCond = cond, AT.whileBody = body}

-- TODO: handle dynamic ranges
parseFor :: PU.Parser AT.Expr
parseFor = do
  srcLoc <- PU.parseSrcLoc
  from <- PU.symbol "from" *> PU.lexeme parseExpr
  to <- PU.symbol "to" *> PU.lexeme parseExpr
  by <- M.optional $ PU.symbol "by" *> PU.lexeme ML.decimal
  (name, type') <- M.between (PU.symbol "|") (PU.symbol "|") $ do
    name <- PU.identifier
    type' <- PU.symbol ":" *> PT.parseType
    return (name, type')
  let init' = AT.Declaration srcLoc name type' (Just from)
  let var = AT.Var srcLoc name type'
  S.modify (E.insertVar name type')
  body <- parseBlock
  let step = case by of
        Just n -> AT.Assignment srcLoc var (AT.Op srcLoc AT.Add var (AT.Lit srcLoc (AT.LInt n)))
        _ -> AT.UnaryOp srcLoc AT.PostInc var
  let cond = (if maybe True (>= 0) by then AT.Op srcLoc AT.Lt var to else AT.Op srcLoc AT.Gt var to)
  return $ AT.For {AT.forLoc = srcLoc, AT.forInit = init', AT.forCond = cond, AT.forStep = step, AT.forBody = body}

parseBlock :: PU.Parser AT.Expr
parseBlock = do
  env <- S.get
  es <- M.between (PU.symbol "{") (PU.symbol "}") $ M.many $ PU.lexeme parseExpr
  S.modify $ const env
  return $ AT.Block es

parseReturn :: PU.Parser AT.Expr
parseReturn = do
  srcLoc <- PU.parseSrcLoc
  _ <- PU.symbol "return"
  AT.Return srcLoc <$> M.optional parseExpr

parseBreak :: PU.Parser AT.Expr
parseBreak = do
  srcLoc <- PU.parseSrcLoc
  _ <- PU.symbol "stop"
  return $ AT.Break srcLoc

parseContinue :: PU.Parser AT.Expr
parseContinue = do
  srcLoc <- PU.parseSrcLoc
  _ <- PU.symbol "next"
  return $ AT.Continue srcLoc

-- parseOp :: PU.Parser AT.Expr
-- parseOp = do
--   srcLoc <- PU.parseSrcLoc
--   e1 <- parseExpr
--   op <- PO.parseOperation
--   AT.Op srcLoc op e1 <$> parseExpr

-- parseUnaryOp :: PU.Parser AT.Expr
-- parseUnaryOp = do
--   srcLoc <- PU.parseSrcLoc
--   (uo, e) <- PUO.parseUnaryOperation parseExpr
--   return $ AT.UnaryOp srcLoc uo e

-- TODO: parse nested structs
parseStructAccess :: PU.Parser AT.Expr
parseStructAccess = do
  srcLoc <- PU.parseSrcLoc
  value <- parseVar
  field <- PU.symbol "." *> PU.identifier
  return $ AT.StructAccess srcLoc value field

-- TODO: parse nested arrays
parseArrayAccess :: PU.Parser AT.Expr
parseArrayAccess = do
  srcLoc <- PU.parseSrcLoc
  value <- parseVar
  pos <- PU.symbol "." *> parseExpr
  return $ AT.ArrayAccess srcLoc value pos

parseCast :: PU.Parser AT.Expr
parseCast = do
  srcLoc <- PU.parseSrcLoc
  type' <- PU.symbol "@" *> PT.parseType
  expr <- M.between (PU.symbol "(") (PU.symbol ")") parseExpr
  return $ AT.Cast srcLoc type' expr

parseParenExpr :: PU.Parser AT.Expr
parseParenExpr = M.between (PU.symbol "(") (PU.symbol ")") parseExpr<|MERGE_RESOLUTION|>--- conflicted
+++ resolved
@@ -98,12 +98,8 @@
 
 parseIf :: PU.Parser AT.Expr
 parseIf = do
-<<<<<<< HEAD
   srcLoc <- PU.parseSrcLoc
-  cond <- PU.symbol "if" *> parseExpr
-=======
   cond <- PU.symbol "if" *> PU.lexeme parseExpr
->>>>>>> 560a9bcd
   then' <- parseBlock
   else' <- M.optional $ PU.symbol "else" *> parseBlock
   return $ AT.If {AT.ifLoc = srcLoc, AT.ifCond = cond, AT.ifThen = then', AT.ifElse = else'}
